// Copyright (c) Sleipnir contributors

#include "sleipnir/optimization/OptimizationProblem.hpp"

#include <array>
#include <cassert>
#include <chrono>
#include <cmath>
#include <limits>
#include <string>
#include <vector>

#include <Eigen/Core>
#include <Eigen/SparseCholesky>
#include <Eigen/SparseCore>
#include <Eigen/SparseLU>
#include <fmt/core.h>

#include "ScopeExit.hpp"
#include "sleipnir/autodiff/Expression.hpp"
#include "sleipnir/autodiff/ExpressionGraph.hpp"
#include "sleipnir/autodiff/Gradient.hpp"
#include "sleipnir/autodiff/Hessian.hpp"
#include "sleipnir/autodiff/Jacobian.hpp"
#include "sleipnir/autodiff/Variable.hpp"

using namespace sleipnir;

namespace {
/**
 * Assigns the contents of a double vector to an autodiff vector.
 *
 * @param dest The autodiff vector.
 * @param src The double vector.
 */
void SetAD(std::vector<Variable>& dest,
           const Eigen::Ref<const Eigen::VectorXd>& src) {
  assert(dest.size() == static_cast<size_t>(src.rows()));

  for (size_t row = 0; row < dest.size(); ++row) {
    dest[row] = src(row);
  }
}

/**
 * Assigns the contents of a double vector to an autodiff vector.
 *
 * @param dest The autodiff vector.
 * @param src The double vector.
 */
void SetAD(Eigen::Ref<VectorXvar> dest,
           const Eigen::Ref<const Eigen::VectorXd>& src) {
  assert(dest.rows() == src.rows());

  for (int row = 0; row < dest.rows(); ++row) {
    dest(row) = src(row);
  }
}

/**
 * Applies fraction-to-the-boundary rule to a variable and its iterate, then
 * returns a fraction of the iterate step size within (0, 1].
 *
 * @param p The iterate on the variable.
 * @param tau Fraction-to-the-boundary rule scaling factor.
 * @return Fraction of the iterate step size within (0, 1].
 */
double FractionToTheBoundaryRule(const Eigen::Ref<const Eigen::VectorXd>& p,
                                 double tau) {
<<<<<<< HEAD
  // αᵐᵃˣ = max(α ∈ (0, 1] : αp ≥ −τe)
  double alpha = 1;
  for (int i = 0; i < p.rows(); ++i) {
=======
  // αᵐᵃˣ = max(α ∈ (0, 1] : x + αp ≥ (1−τ)x)
  //      = max(α ∈ (0, 1] : αp ≥ −τx)
  double alpha = 1.0;
  for (int i = 0; i < x.rows(); ++i) {
>>>>>>> c8d2d861
    if (p(i) != 0.0) {
      while (alpha * p(i) < -tau) {
        alpha *= 0.999;
      }
    }
  }

  return alpha;
}

/**
 * Adds a sparse matrix to the list of triplets with the given row and column
 * offset.
 *
 * @param[out] triplets The triplet storage.
 * @param[in] rowOffset The row offset for each triplet.
 * @param[in] colOffset The column offset for each triplet.
 * @param[in] mat The matrix to iterate over.
 * @param[in] transpose Whether to transpose mat.
 */
void AssignSparseBlock(std::vector<Eigen::Triplet<double>>& triplets,
                       int rowOffset, int colOffset,
                       const Eigen::SparseMatrix<double>& mat,
                       bool transpose = false) {
  for (int k = 0; k < mat.outerSize(); ++k) {
    for (Eigen::SparseMatrix<double>::InnerIterator it{mat, k}; it; ++it) {
      if (transpose) {
        triplets.emplace_back(rowOffset + it.col(), colOffset + it.row(),
                              it.value());
      } else {
        triplets.emplace_back(rowOffset + it.row(), colOffset + it.col(),
                              it.value());
      }
    }
  }
}

/**
 * Converts std::chrono::duration to a number of milliseconds rounded to three
 * decimals.
 */
template <typename Rep, typename Period = std::ratio<1>>
double ToMilliseconds(const std::chrono::duration<Rep, Period>& duration) {
  using std::chrono::duration_cast;
  using std::chrono::microseconds;
  return duration_cast<microseconds>(duration).count() / 1000.0;
}

/**
 * @brief Computes the positive root of the quadratic problem.
 *
 * @param a
 * @param b
 * @param c
 * @return positive root
 */
double QuadraticFormula(double a, double b, double c, double sign) {
  return (-b + sign * std::sqrt(b * b - 4.0 * a * c)) / (2.0 * a);
}

/**
 * Computes an approximate solution to the problem:
 *
 *        min (1/2)xᵀGx + xᵀc
 * subject to Ax = 0
 *            |x| < Δ
 *
 * @param initialX The initial step.
 * @param G
 * @param c
 * @param A
 * @param delta The trust region size.
 */
Eigen::VectorXd ProjectedCG(Eigen::VectorXd initialGuess,
                            Eigen::SparseMatrix<double> G, Eigen::VectorXd c,
                            Eigen::SparseMatrix<double> A, double delta) {
  // P = [G  Aᵀ]
  //     [A  0 ]
  std::vector<Eigen::Triplet<double>> triplets;
  AssignSparseBlock(triplets, 0, 0, G);
  AssignSparseBlock(triplets, G.rows(), 0, A);
  AssignSparseBlock(triplets, 0, G.cols(), A, true);

  // Regularize P so it can't have zero pivots, which crashes SparseLU
  for (int row = 0; row < G.rows(); ++row) {
    triplets.emplace_back(row, row, 1e-15);
  }

  Eigen::SparseMatrix<double> P{G.rows() + A.rows(), G.cols() + A.rows()};
  P.setFromTriplets(triplets.begin(), triplets.end());

  Eigen::SparseLU<Eigen::SparseMatrix<double>> solver{P};

  Eigen::VectorXd x = initialGuess;
  Eigen::VectorXd r = G * x + c;

  // [G  Aᵀ][g] = [r]
  // [A  0 ][v]   [0]
  Eigen::VectorXd augmentedRhs = Eigen::VectorXd::Zero(P.rows());
  augmentedRhs.topRows(r.rows()) = r;
  Eigen::VectorXd g = solver.solve(augmentedRhs).topRows(r.rows());
  Eigen::VectorXd d = -g;
  Eigen::VectorXd v;

  for (int iteration = 0; iteration < 10 * (x.rows() - A.rows()); ++iteration) {
    double tmp1 = r.dot(g);
    double tmp2 = d.dot(G * d);

    if (tmp2 <= 0) {
      Eigen::VectorXd x1 =
          x + QuadraticFormula(d.squaredNorm(), 2 * x.dot(d),
                               x.squaredNorm() - delta * delta, -1) *
                  d;
      Eigen::VectorXd x2 =
          x + QuadraticFormula(d.squaredNorm(), 2 * x.dot(d),
                               x.squaredNorm() - delta * delta, 1) *
                  d;
      if (0.5 * x1.dot(G * x1) + x1.dot(c) < 0.5 * x2.dot(G * x2) + x2.dot(c)) {
        return x1;
      } else {
        return x2;
      }
    }

    double alpha = tmp1 / tmp2;

    if ((x + alpha * d).norm() >= delta) {
      double A = d.squaredNorm();
      double B = 2 * x.dot(d);
      double C = std::min(x.squaredNorm() - delta * delta, 0.0);
      double tau1 = QuadraticFormula(A, B, C, -1);
      double tau2 = QuadraticFormula(A, B, C, 1);
      Eigen::VectorXd x1 = x + tau1 * d;
      Eigen::VectorXd x2 = x + tau2 * d;
      if (0.5 * x1.dot(G * x1) + x1.dot(c) < 0.5 * x2.dot(G * x2) + x2.dot(c)) {
        return x1;
      } else {
        return x2;
      }
    }

    x += alpha * d;
    r += alpha * G * d;

    // [G  Aᵀ][g⁺] = [r⁺]
    // [A  0 ][v⁺]   [0 ]
    augmentedRhs.topRows(r.rows()) = r;
    Eigen::VectorXd augmentedSol = solver.solve(augmentedRhs);
    g = augmentedSol.topRows(r.rows());
    v = augmentedSol.bottomRows(A.rows());

    // Iteratively refine step to reduce constraint violation.
    //
    // [G  Aᵀ][Δg⁺] = [p_g]
    // [A  0 ][Δv⁺]   [p_v]
    Eigen::VectorXd p_g = r - G * g - A.transpose() * v;
    Eigen::VectorXd p_v = -A * g;
    Eigen::VectorXd refinedRhs{P.rows()};
    refinedRhs.topRows(p_g.rows()) = p_g;
    refinedRhs.bottomRows(p_v.rows()) = p_v;
    Eigen::VectorXd refinedSol = solver.solve(refinedRhs);
    g += refinedSol.topRows(p_g.rows());
    v += refinedSol.bottomRows(p_v.rows());

    double beta = r.dot(g) / tmp1;
    d = -g + beta * d;

    if (std::abs(r.dot(g)) < 1e-6) {
      return x;
    }
  }

  return x;
}
}  // namespace

OptimizationProblem::OptimizationProblem() noexcept {
  m_decisionVariables.reserve(1024);
  m_equalityConstraints.reserve(1024);
  m_inequalityConstraints.reserve(1024);
}

Variable OptimizationProblem::DecisionVariable() {
  m_decisionVariables.emplace_back(0.0);
  return m_decisionVariables.back();
}

VariableMatrix OptimizationProblem::DecisionVariable(int rows, int cols) {
  m_decisionVariables.reserve(m_decisionVariables.size() + rows * cols);

  VariableMatrix vars{rows, cols};

  for (int row = 0; row < rows; ++row) {
    for (int col = 0; col < cols; ++col) {
      m_decisionVariables.emplace_back(0.0);
      vars(row, col) = m_decisionVariables.back();
    }
  }

  return vars;
}

void OptimizationProblem::Minimize(const Variable& cost) {
  m_f = cost;
}

void OptimizationProblem::Minimize(Variable&& cost) {
  m_f = std::move(cost);
}

void OptimizationProblem::Maximize(const Variable& objective) {
  // Maximizing an objective function is the same as minimizing its negative
  m_f = -objective;
}

void OptimizationProblem::Maximize(Variable&& objective) {
  // Maximizing an objective function is the same as minimizing its negative
  m_f = -std::move(objective);
}

void OptimizationProblem::SubjectTo(EqualityConstraints&& constraint) {
  auto& storage = constraint.constraints;

  m_equalityConstraints.reserve(m_equalityConstraints.size() + storage.size());

  for (size_t i = 0; i < storage.size(); ++i) {
    m_equalityConstraints.emplace_back(std::move(storage[i]));
  }
}

void OptimizationProblem::SubjectTo(InequalityConstraints&& constraint) {
  auto& storage = constraint.constraints;

  m_inequalityConstraints.reserve(m_inequalityConstraints.size() +
                                  storage.size());

  for (size_t i = 0; i < storage.size(); ++i) {
    m_inequalityConstraints.emplace_back(std::move(storage[i]));
  }
}

SolverStatus OptimizationProblem::Solve(const SolverConfig& config) {
  m_config = config;

  // Create the initial value column vector
  Eigen::VectorXd x{m_decisionVariables.size(), 1};
  for (size_t i = 0; i < m_decisionVariables.size(); ++i) {
    x(i) = m_decisionVariables[i].Value();
  }

  SolverStatus status;

  // Get f's expression type
  if (m_f.has_value()) {
    status.costFunctionType = m_f.value().Type();
  }

  // Get the highest order equality constraint expression type
  for (const auto& constraint : m_equalityConstraints) {
    auto constraintType = constraint.Type();
    if (status.equalityConstraintType < constraintType) {
      status.equalityConstraintType = constraintType;
    }
  }

  // Get the highest order inequality constraint expression type
  for (const auto& constraint : m_inequalityConstraints) {
    auto constraintType = constraint.Type();
    if (status.inequalityConstraintType < constraintType) {
      status.inequalityConstraintType = constraintType;
    }
  }

  if (m_config.diagnostics) {
    constexpr std::array<const char*, 5> kExprTypeToName = {
        "empty", "constant", "linear", "quadratic", "nonlinear"};

    fmt::print("The cost function is {}.\n",
               kExprTypeToName[static_cast<int>(status.costFunctionType)]);
    fmt::print(
        "The equality constraints are {}.\n",
        kExprTypeToName[static_cast<int>(status.equalityConstraintType)]);
    fmt::print(
        "The inequality constraints are {}.\n",
        kExprTypeToName[static_cast<int>(status.inequalityConstraintType)]);
    fmt::print("\n");
  }

  // If the problem is empty or constant, there's nothing to do
  if (status.costFunctionType <= ExpressionType::kConstant &&
      status.equalityConstraintType <= ExpressionType::kConstant &&
      status.inequalityConstraintType <= ExpressionType::kConstant) {
    return status;
  }

  // If there's no cost function, make it zero and continue
  if (!m_f.has_value()) {
    m_f = 0.0;
  }

  // Solve the optimization problem
  Eigen::VectorXd solution = InteriorPoint(x, &status);

  if (m_config.diagnostics) {
    fmt::print("Exit condition: ");
    if (status.exitCondition == SolverExitCondition::kOk) {
      fmt::print("optimal solution found");
    } else if (status.exitCondition == SolverExitCondition::kTooFewDOFs) {
      fmt::print("problem has too few degrees of freedom");
    } else if (status.exitCondition ==
               SolverExitCondition::kLocallyInfeasible) {
      fmt::print("problem is locally infeasible");
    } else if (status.exitCondition == SolverExitCondition::kMaxIterations) {
      fmt::print("maximum iterations exceeded");
    } else if (status.exitCondition == SolverExitCondition::kTimeout) {
      fmt::print("solution returned after timeout");
    }
    fmt::print("\n");
  }

  // Assign the solution to the original Variable instances
  SetAD(m_decisionVariables, solution);

  return status;
}

Eigen::VectorXd OptimizationProblem::InteriorPoint(
    const Eigen::Ref<const Eigen::VectorXd>& initialGuess,
    SolverStatus* status) {
  // Let f(x)ₖ be the cost function, cₑ(x)ₖ be the equality constraints, and
  // cᵢ(x)ₖ be the inequality constraints. The Lagrangian of the optimization
  // problem is
  //
  //   L(x, s, y, z)ₖ = f(x)ₖ − yₖᵀcₑ(x)ₖ − zₖᵀ(cᵢ(x)ₖ − sₖ)
  //
  // Let H be the Hessian of the Lagrangian.
  //
  // The primal formulation takes the form [2]:
  //
  //                       m
  //          min f(x) - μ(Σ ln(sᵢ))
  //                      i=1
  //   subject to cₑ(x) = 0
  //              cᵢ(x) - s = 0
  //
  // Where m is the number of inequality constraints, and μ is the "barrier
  // parameter".
  //
  // Redefine the iterate step as
  //
  //   p = [p_x] = [  d_x ]
  //       [p_s]   [S⁻¹d_s]
  //
  // Constraint value vector
  //
  //   c = [  cₑ  ]
  //       [cᵢ - s]
  //
  // Constraint Jacobian
  //
  //   A = [Aₑ  0]
  //       [Aᵢ -S]
  //
  // Gradient of the objective function with respect to p.
  //
  //   Φ = [ ∇f]
  //       [-μe]
  //
  // Hessian of the objective function with respect to p.
  //
  //   W = [H   0]
  //       [0   S]
  //
  // Approximate the objective function and constraints as the quadratic
  // programming problem shown in equation 19.33 of [1].
  //
  //          min ½pᵀWp + pᵀΦ             (1a)
  //   subject to Ap + c = r              (1b)
  //              ||p|| < Δ               (1c)
  //              pₛ > -(τ/2)e            (1d)
  //
  // An inexact solution to the subproblem is computed in two stages.
  // The residual r is first computed from the subproblem:
  //
  //          min ||Av + c||             (2a)
  //   subject to ||v|| < 0.8Δ           (2b)
  //              vₛ > -(τ/2)e           (2c)
  //
  //   r = Av + c
  //
  // The constraints (1d) and (2c) are equivelent to the "fraction to the
  // boundary" rule, and are applied by backtracking the solution vector.
  //
  // The iterates are applied like so
  //
<<<<<<< HEAD
  //   xₖ₊₁ = xₖ + αₖpₖˣ
  //   sₖ₊₁ = sₖ + αₖpₖˢ
=======
  //   xₖ₊₁ = xₖ + αₖᵐᵃˣpₖˣ
  //   sₖ₊₁ = xₖ + αₖᵐᵃˣpₖˢ
  //   yₖ₊₁ = xₖ + αₖᶻpₖʸ
  //   zₖ₊₁ = xₖ + αₖᶻpₖᶻ
  //
  // where αₖᵐᵃˣ and αₖᶻ are computed via the fraction-to-the-boundary rule
  // shown in equations (15a) and (15b) of [2].
  //
  //   αₖᵐᵃˣ = max(α ∈ (0, 1] : sₖ + αpₖˢ ≥ (1−τⱼ)sₖ)
  //         = max(α ∈ (0, 1] : αpₖˢ ≥ −τⱼsₖ)
  //   αₖᶻ = max(α ∈ (0, 1] : zₖ + αpₖᶻ ≥ (1−τⱼ)zₖ)
  //       = max(α ∈ (0, 1] : αpₖᶻ ≥ −τⱼzₖ)
>>>>>>> c8d2d861
  //
  // [1] Nocedal, J. and Wright, S. "Numerical Optimization", 2nd. ed., Ch. 19.
  //     Springer, 2006.
  // [2] Byrd, R. and Gilbert, J. and Nocedal, J. "A Trust Region Method Based
  //     on Interior Point Techniques for Nonlinear Programming", 1998.
  //     http://users.iems.northwestern.edu/~nocedal/PDFfiles/byrd-gilb.pdf
  // [3] Wächter, A. and Biegler, L. "On the implementation of an interior-point
  //     filter line-search algorithm for large-scale nonlinear programming",
  //     2005. http://cepac.cheme.cmu.edu/pasilectures/biegler/ipopt.pdf
  // [4] Byrd, R. and Nocedal J. and Waltz R. "KNITRO: An Integrated Package for
  //     Nonlinear Optimization", 2005.
  //     https://users.iems.northwestern.edu/~nocedal/PDFfiles/integrated.pdf

  auto solveStartTime = std::chrono::system_clock::now();

  if (m_config.diagnostics) {
    fmt::print("Number of equality constraints: {}\n",
               m_equalityConstraints.size());
    fmt::print("Number of inequality constraints: {}\n\n",
               m_inequalityConstraints.size());
  }

  // Barrier parameter scale factor κ_μ for tolerance checks
  constexpr double kappa_epsilon = 10.0;

  // Fraction-to-the-boundary rule scale factor minimum
  constexpr double tau_min = 0.99;

  // Barrier parameter linear decrease power in "κ_μ μ". Range of (0, 1).
  constexpr double kappa_mu = 0.2;

  // Barrier parameter superlinear decrease power in "μ^(θ_μ)". Range of (1, 2).
  constexpr double theta_mu = 1.5;

  // Barrier parameter μ
  double mu = 0.1;
  double old_mu = mu;

  // Fraction-to-the-boundary rule scale factor τ
  double tau = tau_min;

  // Trust region size Δ
  double delta = 100.0;

  Eigen::VectorXd p;

  std::vector<Eigen::Triplet<double>> triplets;

  Eigen::VectorXd x = initialGuess;
  MapVectorXvar xAD(m_decisionVariables.data(), m_decisionVariables.size());

  Eigen::VectorXd s = Eigen::VectorXd::Ones(m_inequalityConstraints.size());
  VectorXvar sAD = VectorXvar::Ones(m_inequalityConstraints.size());

  Eigen::VectorXd y = Eigen::VectorXd::Zero(m_equalityConstraints.size());
  VectorXvar yAD = VectorXvar::Zero(m_equalityConstraints.size());

  Eigen::VectorXd z = Eigen::VectorXd::Ones(m_inequalityConstraints.size());
  VectorXvar zAD = VectorXvar::Ones(m_inequalityConstraints.size());

  MapVectorXvar c_eAD(m_equalityConstraints.data(),
                      m_equalityConstraints.size());
  MapVectorXvar c_iAD(m_inequalityConstraints.data(),
                      m_inequalityConstraints.size());

  const Eigen::MatrixXd e = Eigen::VectorXd::Ones(s.rows());

  // L(x, s, y, z)ₖ = f(x)ₖ − yₖᵀcₑ(x)ₖ − zₖᵀ(cᵢ(x)ₖ − sₖ)
  Variable L = m_f.value();
  if (m_equalityConstraints.size() > 0) {
    L -= yAD.transpose() * c_eAD;
  }
  if (m_inequalityConstraints.size() > 0) {
    L -= zAD.transpose() * (c_iAD - sAD);
  }
  ExpressionGraph graphL{L};

  Eigen::VectorXd step = Eigen::VectorXd::Zero(x.rows());

  SetAD(xAD, x);
  graphL.Update();

  Gradient gradientF{m_f.value(), xAD};
  Hessian hessianL{L, xAD};
  Jacobian jacobianCe{c_eAD, xAD};
  Jacobian jacobianCi{c_iAD, xAD};

  // Error estimate E_μ
  double E_mu = std::numeric_limits<double>::infinity();

  // Gradient of f ∇f
  Eigen::SparseVector<double> g = gradientF.Calculate();

  // Hessian of the Lagrangian H
  //
  // Hₖ = ∇²ₓₓL(x, s, y, z)ₖ
  Eigen::SparseMatrix<double> H = hessianL.Calculate();

  // Equality constraints cₑ
  Eigen::VectorXd c_e{m_equalityConstraints.size()};

  // Equality constraint Jacobian Aₑ
  //
  //         [∇ᵀcₑ₁(x)ₖ]
  // Aₑ(x) = [∇ᵀcₑ₂(x)ₖ]
  //         [    ⋮    ]
  //         [∇ᵀcₑₘ(x)ₖ]
  Eigen::SparseMatrix<double> A_e = jacobianCe.Calculate();

  // Inequality constraints cᵢ
  Eigen::VectorXd c_i{m_inequalityConstraints.size()};

  // Inequality constraint Jacobian Aᵢ
  //
  //         [∇ᵀcᵢ₁(x)ₖ]
  // Aᵢ(x) = [∇ᵀcᵢ₂(x)ₖ]
  //         [    ⋮    ]
  //         [∇ᵀcᵢₘ(x)ₖ]
  Eigen::SparseMatrix<double> A_i = jacobianCi.Calculate();

  triplets.clear();
  for (int row = 0; row < c_e.rows() + c_i.rows(); ++row) {
    triplets.emplace_back(row, row, 1e-15);
  }
  Eigen::SparseMatrix<double> penaltyMatrix{c_e.rows() + c_i.rows(),
                                            c_e.rows() + c_i.rows()};
  penaltyMatrix.setFromTriplets(triplets.begin(), triplets.end());

  auto iterationsStartTime = std::chrono::system_clock::now();

  if (m_config.diagnostics) {
    // Print number of nonzeros in Lagrangian Hessian and constraint Jacobians
    std::string prints;

    if (status->costFunctionType <= ExpressionType::kQuadratic &&
        status->equalityConstraintType <= ExpressionType::kQuadratic &&
        status->inequalityConstraintType <= ExpressionType::kQuadratic) {
      prints += fmt::format("Number of nonzeros in Lagrangian Hessian: {}\n",
                            H.nonZeros());
    }
    if (status->equalityConstraintType <= ExpressionType::kLinear) {
      prints += fmt::format(
          "Number of nonzeros in equality constraint Jacobian: {}\n",
          A_e.nonZeros());
    }
    if (status->inequalityConstraintType <= ExpressionType::kLinear) {
      prints += fmt::format(
          "Number of nonzeros in inequality constraint Jacobian: {}\n",
          A_i.nonZeros());
    }

    if (prints.length() > 0) {
      fmt::print("{}\n", prints);
    }

    fmt::print("Error tolerance: {}\n\n", m_config.tolerance);
  }

  // Check for overconstrained problem
  if (m_equalityConstraints.size() > m_decisionVariables.size()) {
    fmt::print("The problem has too few degrees of freedom.\n");
    fmt::print("Violated constraints (cₑ(x) = 0) in order of declaration:\n");
    for (int row = 0; row < c_e.rows(); ++row) {
      if (c_e(row) < 0.0) {
        fmt::print("  {}/{}: {} = 0\n", row + 1, c_e.rows(), c_e(row));
      }
    }

    status->exitCondition = SolverExitCondition::kTooFewDOFs;
    return x;
  }

  int iterations = 0;

  scope_exit exit{[&] {
    if (m_config.diagnostics) {
      auto solveEndTime = std::chrono::system_clock::now();

      fmt::print("\nSolve time: {} ms\n",
                 ToMilliseconds(solveEndTime - solveStartTime));
      fmt::print("  ↳ {} ms (IPM setup)\n",
                 ToMilliseconds(iterationsStartTime - solveStartTime));
      if (iterations > 0) {
        fmt::print(
            "  ↳ {} ms ({} IPM iterations; {} ms average)\n",
            ToMilliseconds(solveEndTime - iterationsStartTime), iterations,
            ToMilliseconds((solveEndTime - iterationsStartTime) / iterations));
      }
      fmt::print("\n");

      constexpr auto format = "{:>8}  {:>10}  {:>14}  {:>6}\n";
      fmt::print(format, "autodiff", "setup (ms)", "avg solve (ms)", "solves");
      fmt::print("{:=^44}\n", "");
      fmt::print(format, "∇f(x)", gradientF.GetProfiler().SetupDuration(),
                 gradientF.GetProfiler().AverageSolveDuration(),
                 gradientF.GetProfiler().SolveMeasurements());
      fmt::print(format, "∇²ₓₓL", hessianL.GetProfiler().SetupDuration(),
                 hessianL.GetProfiler().AverageSolveDuration(),
                 hessianL.GetProfiler().SolveMeasurements());
      fmt::print(format, "∂cₑ/∂x", jacobianCe.GetProfiler().SetupDuration(),
                 jacobianCe.GetProfiler().AverageSolveDuration(),
                 jacobianCe.GetProfiler().SolveMeasurements());
      fmt::print(format, "∂cᵢ/∂x", jacobianCi.GetProfiler().SetupDuration(),
                 jacobianCi.GetProfiler().AverageSolveDuration(),
                 jacobianCi.GetProfiler().SolveMeasurements());
      fmt::print("\n");
    }
  }};

  while (E_mu > m_config.tolerance) {
    while (true) {
      auto innerIterStartTime = std::chrono::system_clock::now();
      //     [s₁ 0 ⋯ 0 ]
      // S = [0  ⋱   ⋮ ]
      //     [⋮    ⋱ 0 ]
      //     [0  ⋯ 0 sₘ]
      triplets.clear();
      for (int k = 0; k < s.rows(); k++) {
        triplets.emplace_back(k, k, s[k]);
      }
      Eigen::SparseMatrix<double> S{s.rows(), s.rows()};
      S.setFromTriplets(triplets.begin(), triplets.end());

      //         [∇ᵀcₑ₁(x)ₖ]
      // Aₑ(x) = [∇ᵀcₑ₂(x)ₖ]
      //         [    ⋮    ]
      //         [∇ᵀcₑₘ(x)ₖ]
      A_e = jacobianCe.Calculate();

      //         [∇ᵀcᵢ₁(x)ₖ]
      // Aᵢ(x) = [∇ᵀcᵢ₂(x)ₖ]
      //         [    ⋮    ]
      //         [∇ᵀcᵢₘ(x)ₖ]
      A_i = jacobianCi.Calculate();

      // A = [Aₑ   0]
      //     [Aᵢ  -S]
      triplets.clear();
      AssignSparseBlock(triplets, 0, 0, A_e);
      AssignSparseBlock(triplets, A_e.rows(), 0, A_i);
      AssignSparseBlock(triplets, A_e.rows(), A_i.cols(), -S);
      Eigen::SparseMatrix<double> A{A_e.rows() + A_i.rows(),
                                    A_i.cols() + S.cols()};
      A.setFromTriplets(triplets.begin(), triplets.end());

      // Update cₑ and cᵢ
      for (size_t row = 0; row < m_equalityConstraints.size(); row++) {
        c_e(row) = m_equalityConstraints[row].Value();
      }
      for (size_t row = 0; row < m_inequalityConstraints.size(); row++) {
        c_i(row) = m_inequalityConstraints[row].Value();
      }

      // c = [  cₑ  ]
      //     [cᵢ - s]
      Eigen::VectorXd c{c_e.rows() + c_i.rows()};
      c.topRows(c_e.rows()) = c_e;
      c.bottomRows(c_i.rows()) = c_i - s;

      // LDLᵀ factorization of AAᵀ. A penalty formulation is used to ensure the
      // existance of a solution.
      // TODO: implement exact minimum norm solver; the penalty formulation is
      // fast and works well, but could lose accuracy.
      Eigen::SimplicialLDLT<Eigen::SparseMatrix<double>> AATsolver{
          penaltyMatrix + A * A.transpose()};

      // Gradient of f ∇f
      g = gradientF.Calculate();

      // [ ∇f]
      // [-µe]
      Eigen::VectorXd phi{H.rows() + S.rows()};
      phi.topRows(g.rows()) = g;
      phi.bottomRows(e.rows()) = -mu * e;

      // Compute lagrange multipliers from least squares estimate.
      //
      // AAᵀ[y] = A[ ∇f]
      //    [z]    [-µe]
      Eigen::VectorXd multipliers = AATsolver.solve(A * phi);
      y = multipliers.topRows(y.rows());
      z = multipliers.bottomRows(z.rows());
      for (int i = 0; i < z.rows(); ++i) {
        if (z(i) <= 0) {
          z(i) = std::min(1e-3, mu / s(i));
        }
      }
      SetAD(yAD, y);
      SetAD(zAD, z);
      graphL.Update();

      //     [z₁ 0 ⋯ 0 ]
      // Z = [0  ⋱   ⋮ ]
      //     [⋮    ⋱ 0 ]
      //     [0  ⋯ 0 zₘ]
      triplets.clear();
      for (int k = 0; k < s.rows(); k++) {
        triplets.emplace_back(k, k, z[k]);
      }
      Eigen::SparseMatrix<double> Z{z.rows(), z.rows()};
      Z.setFromTriplets(triplets.begin(), triplets.end());

      // [H   0]
      // [0  ZS]
      triplets.clear();
      AssignSparseBlock(triplets, 0, 0, H);
      AssignSparseBlock(triplets, H.rows(), H.cols(), Z * S);
      Eigen::SparseMatrix<double> W{x.rows() + s.rows(), x.rows() + s.rows()};
      W.setFromTriplets(triplets.begin(), triplets.end());

      // Hₖ = ∇²ₓₓL(x, s, y, z)ₖ
      H = hessianL.Calculate();

      // Check for problem local infeasibility. The problem is locally
      // infeasible if
      //
      //   Aₑᵀcₑ → 0
      //   Aᵢᵀcᵢ⁺ → 0
      //   ||(cₑ, cᵢ⁺)|| > ε
      //
      // where cᵢ⁺ = min(cᵢ, 0).
      //
      // See "Infeasibility detection" in section 6 of [4].
      //
      // cᵢ⁺ is used instead of cᵢ⁻ from the paper to follow the convention that
      // feasible inequality constraints are ≥ 0.
      if (m_equalityConstraints.size() > 0 &&
          (A_e.transpose() * c_e).norm() < 1e-6 && c_e.norm() > 1e-2) {
        if (m_config.diagnostics) {
          fmt::print(
              "The problem is locally infeasible due to violated equality "
              "constraints.\n");
          fmt::print(
              "Violated constraints (cₑ(x) = 0) in order of declaration:\n");
          for (int row = 0; row < c_e.rows(); ++row) {
            if (c_e(row) < 0.0) {
              fmt::print("  {}/{}: {} = 0\n", row + 1, c_e.rows(), c_e(row));
            }
          }
        }

        status->exitCondition = SolverExitCondition::kLocallyInfeasible;
        return x;
      }
      if (m_inequalityConstraints.size() > 0) {
        Eigen::VectorXd c_i_plus = c_i.cwiseMin(0.0);
        if ((A_i.transpose() * c_i_plus).norm() < 1e-6 &&
            c_i_plus.norm() > 1e-6) {
          if (m_config.diagnostics) {
            fmt::print(
                "The problem is infeasible due to violated inequality "
                "constraints.\n");
            fmt::print(
                "Violated constraints (cᵢ(x) ≥ 0) in order of declaration:\n");
            for (int row = 0; row < c_i.rows(); ++row) {
              if (c_i(row) < 0.0) {
                fmt::print("  {}/{}: {} ≥ 0\n", row + 1, c_i.rows(), c_i(row));
              }
            }
          }

          status->exitCondition = SolverExitCondition::kLocallyInfeasible;
          return x;
        }
      }

      // s_d = max(sₘₐₓ, (||y||₁ + ||z||₁) / (m + n)) / sₘₐₓ
      constexpr double s_max = 100.0;
      double s_d = std::max(s_max, (y.lpNorm<1>() + z.lpNorm<1>()) /
                                       (m_equalityConstraints.size() +
                                        m_inequalityConstraints.size())) /
                   s_max;

      // s_c = max(sₘₐₓ, ||z||₁ / n) / sₘₐₓ
      double s_c =
          std::max(s_max, z.lpNorm<1>() / m_inequalityConstraints.size()) /
          s_max;

      // Update the error estimate using the KKT conditions from equations
      // (19.5a) through (19.5d) in [1].
      //
      //   ∇f − Aₑᵀy − Aᵢᵀz = 0
      //   Sz − μe = 0
      //   cₑ = 0
      //   cᵢ − s = 0
      //
      // The error tolerance is the max of the following infinity norms scaled
      // by s_d and s_c (see equation (5) in [3]).
      //
      //   ||∇f − Aₑᵀy − Aᵢᵀz||_∞ / s_d
      //   ||Sz − μe||_∞ / s_c
      //   ||cₑ||_∞
      //   ||cᵢ − s||_∞
      Eigen::VectorXd eq1 = g;
      if (m_equalityConstraints.size() > 0) {
        eq1 -= A_e.transpose() * y;
      }
      if (m_inequalityConstraints.size() > 0) {
        eq1 -= A_i.transpose() * z;
      }
      E_mu = std::max(eq1.lpNorm<Eigen::Infinity>() / s_d,
                      (S * z - old_mu * e).lpNorm<Eigen::Infinity>() / s_c);
      if (m_equalityConstraints.size() > 0) {
        E_mu = std::max(E_mu, c_e.lpNorm<Eigen::Infinity>());
      }
      if (m_inequalityConstraints.size() > 0) {
        E_mu = std::max(E_mu, (c_i - s).lpNorm<Eigen::Infinity>());
      }

      if (E_mu <= kappa_epsilon * old_mu) {
        break;
      }

      triplets.clear();
      for (int col = 0; col < A.cols(); ++col) {
        triplets.emplace_back(col, col, 1e-15);
      }
      Eigen::SparseMatrix<double> penaltyMatrix2{A.cols(), A.cols()};
      penaltyMatrix2.setFromTriplets(triplets.begin(), triplets.end());

      // Compute minimum norm solution of Ap_b + c = 0.
      //
      // Ap_b + c = 0
      // Ap_b = -c
      // AᵀAp_b = -Aᵀc
      Eigen::SimplicialLDLT<Eigen::SparseMatrix<double>> ATAsolver{
          penaltyMatrix2 + A.transpose() * A};
      Eigen::VectorXd p_b = ATAsolver.solve(-A.transpose() * c);

      // Dogleg method https://en.wikipedia.org/wiki/Powell%27s_dog_leg_method
      if (p_b.norm() <= delta) {
        p = p_b;
      } else {
        Eigen::VectorXd d_p = -A.transpose() * c;
        Eigen::VectorXd p_u =
            d_p * (d_p.squaredNorm() / (A * d_p).squaredNorm());
        if (p_u.norm() > delta) {
          p = delta * d_p / d_p.norm();
        } else {
          double dogleg_tau = QuadraticFormula(
              (p_b - p_u).squaredNorm(), 2 * p_u.dot(p_b - p_u),
              p_u.squaredNorm() - delta * delta, 1);
          p = p_u + dogleg_tau * (p_b - p_u);
        }
      }

      p *= FractionToTheBoundaryRule(p.bottomRows(s.rows()), tau / 2);

      step = ProjectedCG(p, W, phi, A, delta);

      step *= FractionToTheBoundaryRule(step.bottomRows(s.rows()), tau);

      x += step.segment(0, x.rows());
      s += S * step.segment(x.rows(), s.rows());

      SetAD(xAD, x);
      SetAD(sAD, s);
      graphL.Update();

      auto innerIterEndTime = std::chrono::system_clock::now();

      if (m_config.diagnostics) {
        if (iterations % 20 == 0) {
          fmt::print("{:>4}  {:>9}  {:>9}  {:>13}\n", "iter", "time (ms)",
                     "error", "infeasibility");
          fmt::print("{:=^41}\n", "");
        }
        fmt::print("{:>4}  {:>9}  {:>9.3e}  {:>13.3e}\n", iterations,
                   ToMilliseconds(innerIterEndTime - innerIterStartTime), E_mu,
                   std::sqrt(c_e.squaredNorm() + (c_i - s).squaredNorm()));
      }

      ++iterations;
      if (iterations >= m_config.maxIterations) {
        status->exitCondition = SolverExitCondition::kMaxIterations;
        return x;
      }

      if (innerIterEndTime - solveStartTime > m_config.timeout) {
        status->exitCondition = SolverExitCondition::kTimeout;
        return x;
      }
    }

    // Update the barrier parameter.
    //
    //   μⱼ₊₁ = max(εₜₒₗ/10, min(κ_μ μⱼ, μⱼ^θ_μ))
    //
    // See equation (7) in [3].
    old_mu = mu;
    mu = std::max(m_config.tolerance / 10.0,
                  std::min(kappa_mu * mu, std::pow(mu, theta_mu)));

    // Update the fraction-to-the-boundary rule scaling factor.
    //
    //   τⱼ = max(τₘᵢₙ, 1 − μⱼ)
    //
    // See equation (8) in [3].
    tau = std::max(tau_min, 1.0 - mu);
  }

  return x;
}<|MERGE_RESOLUTION|>--- conflicted
+++ resolved
@@ -67,16 +67,9 @@
  */
 double FractionToTheBoundaryRule(const Eigen::Ref<const Eigen::VectorXd>& p,
                                  double tau) {
-<<<<<<< HEAD
   // αᵐᵃˣ = max(α ∈ (0, 1] : αp ≥ −τe)
-  double alpha = 1;
+  double alpha = 1.0;
   for (int i = 0; i < p.rows(); ++i) {
-=======
-  // αᵐᵃˣ = max(α ∈ (0, 1] : x + αp ≥ (1−τ)x)
-  //      = max(α ∈ (0, 1] : αp ≥ −τx)
-  double alpha = 1.0;
-  for (int i = 0; i < x.rows(); ++i) {
->>>>>>> c8d2d861
     if (p(i) != 0.0) {
       while (alpha * p(i) < -tau) {
         alpha *= 0.999;
@@ -472,23 +465,8 @@
   //
   // The iterates are applied like so
   //
-<<<<<<< HEAD
   //   xₖ₊₁ = xₖ + αₖpₖˣ
   //   sₖ₊₁ = sₖ + αₖpₖˢ
-=======
-  //   xₖ₊₁ = xₖ + αₖᵐᵃˣpₖˣ
-  //   sₖ₊₁ = xₖ + αₖᵐᵃˣpₖˢ
-  //   yₖ₊₁ = xₖ + αₖᶻpₖʸ
-  //   zₖ₊₁ = xₖ + αₖᶻpₖᶻ
-  //
-  // where αₖᵐᵃˣ and αₖᶻ are computed via the fraction-to-the-boundary rule
-  // shown in equations (15a) and (15b) of [2].
-  //
-  //   αₖᵐᵃˣ = max(α ∈ (0, 1] : sₖ + αpₖˢ ≥ (1−τⱼ)sₖ)
-  //         = max(α ∈ (0, 1] : αpₖˢ ≥ −τⱼsₖ)
-  //   αₖᶻ = max(α ∈ (0, 1] : zₖ + αpₖᶻ ≥ (1−τⱼ)zₖ)
-  //       = max(α ∈ (0, 1] : αpₖᶻ ≥ −τⱼzₖ)
->>>>>>> c8d2d861
   //
   // [1] Nocedal, J. and Wright, S. "Numerical Optimization", 2nd. ed., Ch. 19.
   //     Springer, 2006.
